--- conflicted
+++ resolved
@@ -1,4 +1,3 @@
-<<<<<<< HEAD
 2011.07.14, Version 0.5.1 (unstable)
 
 * #1233 Fix os.totalmem on FreeBSD amd64 (Artem Zaytsev)
@@ -76,7 +75,8 @@
 * #1173 #1170 add AMD, asynchronous module definition (isaacs)
 
 * DTrace probes: support X-Forwarded-For (Dave Pacheco)
-=======
+
+
 2011.07.19, Version 0.4.10 (stable)
 
 * #394 Fix Buffer drops last null character in UTF-8
@@ -102,7 +102,6 @@
 * Bring back global execScript
 
 * Doc improvements
->>>>>>> effc4469
 
 
 2011.06.29, Version 0.4.9 (stable)
